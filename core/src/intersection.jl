"""
Object that holds all information of the intersection of a ray
with a shape.
Intersections should only contain one value per field, but they are vectors to make them mutable.
"""
struct Intersection{F<:AbstractFloat}
    ray::Ray{F}
    rays_transformed::Vector{Ray{F}}
    t::Vector{F}
    # For cube intersections
    dim::Vector{Int}
    # For triangle intersections
    u::Vector{F}
    v::Vector{F}
    diff::Vector{F}
    diff2::Vector{F}
    face::Vector{Int}
<<<<<<< HEAD
    name_intersected::Vector{Symbol}
=======
    # For implicit surface intersections
    loc_int::Vector{F}
    grad::Vector{F}
>>>>>>> 04e4fa5c
end

function Base.convert(::Type{Intersection{F}}, intersection::Intersection) where {F}
    return Intersection{F}(
        [getfield(intersection, fieldname) for fieldname in fieldnames(Intersection)]...,
    )
end

"""
Get default values for the metadata of the intersection of
a certain shape for when there is no intersection.
"""
function Intersection()::Intersection
    return Intersection(
        Ray(), # ray
        Ray{Float64}[],
        [Inf], # t 
        [0], # dim 
        zeros(3), # u
        zeros(3), # v
        zeros(3), # diff
        zeros(3), # diff2
        [0], # face
<<<<<<< HEAD
        [:none], # name_intersected
=======
        zeros(3), # loc_int
        zeros(3), # grad
>>>>>>> 04e4fa5c
    )
end

"""
Set the intersection to a non-intersected state.
"""
function reset_intersection!(intersection::Intersection)::Nothing
    intersection.t[1] = Inf
    intersection.name_intersected[1] = :none
    return nothing
end

"""
If a closer intersection was found, set the name of the intersected shape
in the intersection data.
"""
function intersect!(intersection::Intersection{F}, shape::Shape{F})::Nothing where {F}
    if _intersect!(intersection, shape)
        intersection.name_intersected[1] = shape.name
    end
    return nothing
end

"""
Compute the intersections of a ray with a sphere.
Returns (nothing, nothing) if the intersections do not exist.
"""
<<<<<<< HEAD
function _intersect!(intersection::Intersection{F}, sphere::Sphere)::Bool where {F}
    (; loc, dir) = intersection.ray
    (; center, Rsq) = sphere
=======
function intersect_sphere(
    ray::Ray{F},
    center::Vector{F},
    Rsq::F,
)::Tuple{Union{F,Nothing},Union{F,Nothing}} where {F}
    (; loc, dir) = ray
>>>>>>> 04e4fa5c

    diff = loc - center
    a = norm(dir)^2
    b = 2 * dot(dir, diff)
    c = norm(diff)^2 - Rsq
    discr = b^2 - 4 * a * c

    if discr >= 0
        t_int_1 = (-b - sqrt(discr)) / (2 * a)
        t_int_2 = (-b + sqrt(discr)) / (2 * a)
        return t_int_1, t_int_2
    else
        return nothing, nothing
    end
end


"""
Compute the intersection of a ray with a sphere as the smallest
real solution to a quadratic polynomial, if it exists.
"""
function intersect!(intersection::Intersection{F}, sphere::Sphere)::Bool where {F}
    (; ray) = intersection
    (; center, Rsq) = sphere
    t_int_candidate = intersect_sphere(ray, center, Rsq)[1]

    closer_intersection_found = false

    if !isnothing(t_int_candidate)
        if t_int_candidate < intersection.t[1]
            closer_intersection_found = true
            intersection.t[1] = t_int_candidate
        end
    end

    return closer_intersection_found
end

"""
Compute the intersection of a ray with a cube by computing the intersections
with each of the 6 face planes and then checking whether the intersection is within the face.
"""
function _intersect!(intersection::Intersection{F}, cube::Cube{F})::Bool where {F}
    (; ray) = intersection

    closer_intersection_found = false

    for dim ∈ 1:3
        bound_small = cube.center[dim] - cube.R
        diff_bound_small = bound_small - ray.loc[dim]
        dir_dim_positive = (ray.dir[dim] > 0) # dir_dim = 0 not taken into account

        if diff_bound_small > 0.0
            if dir_dim_positive
                t_int_candidate = diff_bound_small / ray.dir[dim]
            else
                return closer_intersection_found
            end
        else
            bound_big = cube.center[dim] + cube.R
            diff_bound_big = bound_big - ray.loc[dim]

            if diff_bound_big > 0.0
                if dir_dim_positive
                    t_int_candidate = diff_bound_big / ray.dir[dim]
                else
                    t_int_candidate = -diff_bound_small / ray.dir[dim]
                end
            else
                if dir_dim_positive
                    return closer_intersection_found
                else
                    t_int_candidate = diff_bound_big / ray.dir[dim]
                end
            end
        end

        if t_int_candidate < intersection.t[1]
            other_dim = 0
            candidate = true

            while candidate && other_dim < 3
                other_dim += 1

                if other_dim !== dim
                    loc_int_other_dim_1 =
                        ray.loc[other_dim] + t_int_candidate * ray.dir[other_dim]
                    if loc_int_other_dim_1 > cube.center[other_dim] + cube.R
                        candidate = false
                        continue
                    elseif loc_int_other_dim_1 < cube.center[other_dim] - cube.R
                        candidate = false
                        continue
                    end
                end
            end

            if candidate
                closer_intersection_found = true
                intersection.t[1] = t_int_candidate
                intersection.dim[1] = dim
            end
        end
    end
    return closer_intersection_found
end


"""
Compute the intersection of a ray with a fractal shape.
This is done recursively until the recursion depth of the fractal shape.
To compute the intersection of a ray with a subshape, the ray location is transformed.
"""
function _intersect!(
    intersection::Intersection{F},
    fractal_shape::FractalShape{F};
    current_depth::Int = 1,
)::Bool where {F}
    (; ray) = intersection
    (; subshapes, depth, shrink_factor) = fractal_shape

    if current_depth == 1
        for i ∈ 1:depth
            if length(intersection.rays_transformed) < i
                push!(intersection.rays_transformed, ray)
            end
        end
    end

    ray.loc .= intersection.rays_transformed[depth].loc
    subshape_intersect = nothing

    for subshape in subshapes
        closer_intersection_found = _intersect!(intersection, subshape)

        if closer_intersection_found
            subshape_intersect = subshape
        end
    end

    if !isnothing(subshape_intersect) && current_depth < depth
        reset_intersection!(intersection)
        ray_transformed = intersection.rays_transformed[current_depth+1]
        ray_transformed.loc .= ray.loc
        ray_transformed.loc .+= fractal_shape.center
        ray_transformed.loc .-= subshape_intersect.center
        ray_transformed.loc .*= shrink_factor

        intersection.t[1] *= shrink_factor
        closer_intersection_found =
            _intersect!(intersection, fractal_shape, current_depth = current_depth + 1)
        intersection.t[1] /= shrink_factor
    else
        closer_intersection_found = false
    end

    return closer_intersection_found
end

"""
Compute the intersection of a ray with a triangle given by
the triangle vertices.
"""
function _intersect!(
    intersection::Intersection{F},
    triangle_vertices::AbstractArray{F};
    normal::Union{AbstractVector{F},Nothing} = nothing,
    t_int_prev::Union{F,Nothing} = nothing,
)::F where {F}
    (; ray, diff, diff2, u, v) = intersection
    (; loc, dir) = intersection.ray

    if isnothing(normal)
        c = view(triangle_vertices, 3, :)
        u .= view(triangle_vertices, 1, :) - c
        v .= view(triangle_vertices, 2, :) - c
        normal = cross(u, v)
        normalize!(normal)
    end

    diff .= 0.0
    diff .+= view(triangle_vertices, 3, :)
    diff .-= loc
    t_int_candidate = dot(diff, normal) / dot(dir, normal)

    if t_int_candidate < 0.0
        return t_int_prev
    end

    if isnothing(t_int_prev)
        t_int_prev = convert(F, Inf)
    end

    if t_int_candidate ≥ t_int_prev
        return t_int_prev
    end

    if !isnothing(normal)
        c = view(triangle_vertices, 3, :)
        u .= 0.0
        v .= 0.0
        u .+= view(triangle_vertices, 1, :)
        v .+= view(triangle_vertices, 2, :)
        u .-= c
        v .-= c
    end

    u_normsq = dot(u, u)
    v_normsq = dot(v, v)
    inner_uv = dot(u, v)
    det = u_normsq * v_normsq - inner_uv^2
    diff2 .= @. t_int_candidate * ray.dir - diff
    inner_u = dot(diff2, u)
    inner_v = dot(diff2, v)
    λ_1 = (inner_u * v_normsq - inner_v * inner_uv) / det

    if !(0 ≤ λ_1 ≤ 1)
        return t_int_prev
    end

    λ_2 = (inner_v * u_normsq - inner_u * inner_uv) / det

    if !(0 ≤ λ_2 ≤ 1)
        return t_int_prev
    end

    if λ_1 + λ_2 ≤ 1.0
        return t_int_candidate
    else
        return t_int_prev
    end
end

"""
Compute the intersection of a ray with a triangle shape
as the smallest intersection time over all triangles.
"""
function _intersect!(
    intersection::Intersection{F},
    shape::TriangleShape{F};
)::Bool where {F}
    (; vertices, faces, normals) = shape

    closer_intersection_found = false

    for i ∈ 1:shape.n_faces
        triangle_vertices = view(vertices, view(faces, i, :), :)
        normal = view(normals, i, :)
        t_int_candidate = _intersect!(
            intersection,
            triangle_vertices;
            normal,
            t_int_prev = intersection.t[1],
        )
        if t_int_candidate < intersection.t[1]
            closer_intersection_found = true
            intersection.t[1] = t_int_candidate
            intersection.face[1] = i
        end
    end

    return closer_intersection_found
end

"""
Compute the gradient of a scalar field with finite differences.
"""
function ∇f_finitediff!(
    grad::Vector{F},
    loc::Vector{F},
    f::ScalarField{F};
    eps::AbstractFloat = 1e-4,
) where {F}
    for i ∈ 1:3
        loc_perturbed = copy(loc)
        loc_perturbed[i] += eps
        grad[i] = (f(loc_perturbed) - f(loc)) / eps
    end
    return nothing
end

"""
Compute the intersection between a ray and an implicit surface.
"""
function intersect!(
    intersection::Intersection{F},
    shape::ImplicitSurface{F},
)::Bool where {F}
    (; loc_int, ray, grad) = intersection
    (; loc, dir) = ray
    (; f, ∇f!, itermax, tol, center, R_bound, n_divisions) = shape

    # Compute intersections of the ray with the bounding sphere
    bound_lower, bound_upper = intersect_sphere(ray, center, R_bound^2)

    # If there are no intersections with the bounding sphere,
    # there are certainly no intersections with the implicit surface
    if isnothing(bound_lower)
        return false
    end

    # Compute the value of f at the closer bounding sphere intersection
    loc_int .= view(dir, :)
    loc_int .*= bound_lower
    loc_int .+= view(loc, :)
    fval_lower = f(loc_int)

    # Find a sign change in f between the closer and further
    # bounding sphere intersections starting from the closer
    # and stepping with Δt
    t_0 = zero(F)
    Δt = (bound_upper - bound_lower) / n_divisions
    found_t_0 = false
    for i ∈ 1:n_divisions
        t_0 = bound_lower + i * Δt
        loc_int .= view(dir, :)
        loc_int .*= t_0
        loc_int .+= view(loc, :)
        if fval_lower * f(loc_int) < zero(F)
            found_t_0 = true
            break
        end
    end

    # If no sign change was found, conclude that 
    # there is no intersection of this implicit surface
    # with this ray
    if !found_t_0
        return false
    end

    # Find the zero of f along the ray with the desired
    # tolerance using Newton iterations
    t_n = t_0
    for i ∈ 1:itermax
        loc_int .= view(dir, :)
        loc_int *= t_n
        loc_int += view(loc, :)
        fval = f(loc_int)
        error = abs(fval)
        if error < tol
            if t_n < intersection.t[1]
                intersection.t[1] = t_n
                return true
            else
                return false
            end
        else
            # If no analytical gradient of f is provided,
            # compute a finite difference gradient.
            if isnothing(∇f!)
                ∇f_finitediff!(grad, loc_int, f)
            else
                ∇f!(grad, loc_int)
            end
            t_n -= fval / dot(grad, dir)
        end
    end
    return false
end<|MERGE_RESOLUTION|>--- conflicted
+++ resolved
@@ -3,31 +3,28 @@
 with a shape.
 Intersections should only contain one value per field, but they are vectors to make them mutable.
 """
-struct Intersection{F<:AbstractFloat}
-    ray::Ray{F}
-    rays_transformed::Vector{Ray{F}}
-    t::Vector{F}
-    # For cube intersections
-    dim::Vector{Int}
-    # For triangle intersections
-    u::Vector{F}
-    v::Vector{F}
-    diff::Vector{F}
-    diff2::Vector{F}
-    face::Vector{Int}
-<<<<<<< HEAD
-    name_intersected::Vector{Symbol}
-=======
-    # For implicit surface intersections
-    loc_int::Vector{F}
-    grad::Vector{F}
->>>>>>> 04e4fa5c
+struct Intersection{F <: AbstractFloat}
+	ray::Ray{F}
+	rays_transformed::Vector{Ray{F}}
+	t::Vector{F}
+	# For cube intersections
+	dim::Vector{Int}
+	# For triangle intersections
+	u::Vector{F}
+	v::Vector{F}
+	diff::Vector{F}
+	diff2::Vector{F}
+	face::Vector{Int}
+	name_intersected::Vector{Symbol}
+	# For implicit surface intersections
+	loc_int::Vector{F}
+	grad::Vector{F}
 end
 
 function Base.convert(::Type{Intersection{F}}, intersection::Intersection) where {F}
-    return Intersection{F}(
-        [getfield(intersection, fieldname) for fieldname in fieldnames(Intersection)]...,
-    )
+	return Intersection{F}(
+		[getfield(intersection, fieldname) for fieldname in fieldnames(Intersection)]...,
+	)
 end
 
 """
@@ -35,32 +32,29 @@
 a certain shape for when there is no intersection.
 """
 function Intersection()::Intersection
-    return Intersection(
-        Ray(), # ray
-        Ray{Float64}[],
-        [Inf], # t 
-        [0], # dim 
-        zeros(3), # u
-        zeros(3), # v
-        zeros(3), # diff
-        zeros(3), # diff2
-        [0], # face
-<<<<<<< HEAD
-        [:none], # name_intersected
-=======
-        zeros(3), # loc_int
-        zeros(3), # grad
->>>>>>> 04e4fa5c
-    )
+	return Intersection(
+		Ray(), # ray
+		Ray{Float64}[],
+		[Inf], # t 
+		[0], # dim 
+		zeros(3), # u
+		zeros(3), # v
+		zeros(3), # diff
+		zeros(3), # diff2
+		[0], # face
+		[:none], # name_intersected
+		zeros(3), # loc_int
+		zeros(3), # grad
+	)
 end
 
 """
 Set the intersection to a non-intersected state.
 """
 function reset_intersection!(intersection::Intersection)::Nothing
-    intersection.t[1] = Inf
-    intersection.name_intersected[1] = :none
-    return nothing
+	intersection.t[1] = Inf
+	intersection.name_intersected[1] = :none
+	return nothing
 end
 
 """
@@ -68,42 +62,36 @@
 in the intersection data.
 """
 function intersect!(intersection::Intersection{F}, shape::Shape{F})::Nothing where {F}
-    if _intersect!(intersection, shape)
-        intersection.name_intersected[1] = shape.name
-    end
-    return nothing
+	if _intersect!(intersection, shape)
+		intersection.name_intersected[1] = shape.name
+	end
+	return nothing
 end
 
 """
 Compute the intersections of a ray with a sphere.
 Returns (nothing, nothing) if the intersections do not exist.
 """
-<<<<<<< HEAD
-function _intersect!(intersection::Intersection{F}, sphere::Sphere)::Bool where {F}
-    (; loc, dir) = intersection.ray
-    (; center, Rsq) = sphere
-=======
 function intersect_sphere(
-    ray::Ray{F},
-    center::Vector{F},
-    Rsq::F,
-)::Tuple{Union{F,Nothing},Union{F,Nothing}} where {F}
-    (; loc, dir) = ray
->>>>>>> 04e4fa5c
-
-    diff = loc - center
-    a = norm(dir)^2
-    b = 2 * dot(dir, diff)
-    c = norm(diff)^2 - Rsq
-    discr = b^2 - 4 * a * c
-
-    if discr >= 0
-        t_int_1 = (-b - sqrt(discr)) / (2 * a)
-        t_int_2 = (-b + sqrt(discr)) / (2 * a)
-        return t_int_1, t_int_2
-    else
-        return nothing, nothing
-    end
+	ray::Ray{F},
+	center::Vector{F},
+	Rsq::F,
+)::Tuple{Union{F, Nothing}, Union{F, Nothing}} where {F}
+	(; loc, dir) = ray
+
+	diff = loc - center
+	a = norm(dir)^2
+	b = 2 * dot(dir, diff)
+	c = norm(diff)^2 - Rsq
+	discr = b^2 - 4 * a * c
+
+	if discr >= 0
+		t_int_1 = (-b - sqrt(discr)) / (2 * a)
+		t_int_2 = (-b + sqrt(discr)) / (2 * a)
+		return t_int_1, t_int_2
+	else
+		return nothing, nothing
+	end
 end
 
 
@@ -112,20 +100,20 @@
 real solution to a quadratic polynomial, if it exists.
 """
 function intersect!(intersection::Intersection{F}, sphere::Sphere)::Bool where {F}
-    (; ray) = intersection
-    (; center, Rsq) = sphere
-    t_int_candidate = intersect_sphere(ray, center, Rsq)[1]
-
-    closer_intersection_found = false
-
-    if !isnothing(t_int_candidate)
-        if t_int_candidate < intersection.t[1]
-            closer_intersection_found = true
-            intersection.t[1] = t_int_candidate
-        end
-    end
-
-    return closer_intersection_found
+	(; ray) = intersection
+	(; center, Rsq) = sphere
+	t_int_candidate = intersect_sphere(ray, center, Rsq)[1]
+
+	closer_intersection_found = false
+
+	if !isnothing(t_int_candidate)
+		if t_int_candidate < intersection.t[1]
+			closer_intersection_found = true
+			intersection.t[1] = t_int_candidate
+		end
+	end
+
+	return closer_intersection_found
 end
 
 """
@@ -133,68 +121,68 @@
 with each of the 6 face planes and then checking whether the intersection is within the face.
 """
 function _intersect!(intersection::Intersection{F}, cube::Cube{F})::Bool where {F}
-    (; ray) = intersection
-
-    closer_intersection_found = false
-
-    for dim ∈ 1:3
-        bound_small = cube.center[dim] - cube.R
-        diff_bound_small = bound_small - ray.loc[dim]
-        dir_dim_positive = (ray.dir[dim] > 0) # dir_dim = 0 not taken into account
-
-        if diff_bound_small > 0.0
-            if dir_dim_positive
-                t_int_candidate = diff_bound_small / ray.dir[dim]
-            else
-                return closer_intersection_found
-            end
-        else
-            bound_big = cube.center[dim] + cube.R
-            diff_bound_big = bound_big - ray.loc[dim]
-
-            if diff_bound_big > 0.0
-                if dir_dim_positive
-                    t_int_candidate = diff_bound_big / ray.dir[dim]
-                else
-                    t_int_candidate = -diff_bound_small / ray.dir[dim]
-                end
-            else
-                if dir_dim_positive
-                    return closer_intersection_found
-                else
-                    t_int_candidate = diff_bound_big / ray.dir[dim]
-                end
-            end
-        end
-
-        if t_int_candidate < intersection.t[1]
-            other_dim = 0
-            candidate = true
-
-            while candidate && other_dim < 3
-                other_dim += 1
-
-                if other_dim !== dim
-                    loc_int_other_dim_1 =
-                        ray.loc[other_dim] + t_int_candidate * ray.dir[other_dim]
-                    if loc_int_other_dim_1 > cube.center[other_dim] + cube.R
-                        candidate = false
-                        continue
-                    elseif loc_int_other_dim_1 < cube.center[other_dim] - cube.R
-                        candidate = false
-                        continue
-                    end
-                end
-            end
-
-            if candidate
-                closer_intersection_found = true
-                intersection.t[1] = t_int_candidate
-                intersection.dim[1] = dim
-            end
-        end
-    end
-    return closer_intersection_found
+	(; ray) = intersection
+
+	closer_intersection_found = false
+
+	for dim ∈ 1:3
+		bound_small = cube.center[dim] - cube.R
+		diff_bound_small = bound_small - ray.loc[dim]
+		dir_dim_positive = (ray.dir[dim] > 0) # dir_dim = 0 not taken into account
+
+		if diff_bound_small > 0.0
+			if dir_dim_positive
+				t_int_candidate = diff_bound_small / ray.dir[dim]
+			else
+				return closer_intersection_found
+			end
+		else
+			bound_big = cube.center[dim] + cube.R
+			diff_bound_big = bound_big - ray.loc[dim]
+
+			if diff_bound_big > 0.0
+				if dir_dim_positive
+					t_int_candidate = diff_bound_big / ray.dir[dim]
+				else
+					t_int_candidate = -diff_bound_small / ray.dir[dim]
+				end
+			else
+				if dir_dim_positive
+					return closer_intersection_found
+				else
+					t_int_candidate = diff_bound_big / ray.dir[dim]
+				end
+			end
+		end
+
+		if t_int_candidate < intersection.t[1]
+			other_dim = 0
+			candidate = true
+
+			while candidate && other_dim < 3
+				other_dim += 1
+
+				if other_dim !== dim
+					loc_int_other_dim_1 =
+						ray.loc[other_dim] + t_int_candidate * ray.dir[other_dim]
+					if loc_int_other_dim_1 > cube.center[other_dim] + cube.R
+						candidate = false
+						continue
+					elseif loc_int_other_dim_1 < cube.center[other_dim] - cube.R
+						candidate = false
+						continue
+					end
+				end
+			end
+
+			if candidate
+				closer_intersection_found = true
+				intersection.t[1] = t_int_candidate
+				intersection.dim[1] = dim
+			end
+		end
+	end
+	return closer_intersection_found
 end
 
 
@@ -204,49 +192,49 @@
 To compute the intersection of a ray with a subshape, the ray location is transformed.
 """
 function _intersect!(
-    intersection::Intersection{F},
-    fractal_shape::FractalShape{F};
-    current_depth::Int = 1,
+	intersection::Intersection{F},
+	fractal_shape::FractalShape{F};
+	current_depth::Int = 1,
 )::Bool where {F}
-    (; ray) = intersection
-    (; subshapes, depth, shrink_factor) = fractal_shape
-
-    if current_depth == 1
-        for i ∈ 1:depth
-            if length(intersection.rays_transformed) < i
-                push!(intersection.rays_transformed, ray)
-            end
-        end
-    end
-
-    ray.loc .= intersection.rays_transformed[depth].loc
-    subshape_intersect = nothing
-
-    for subshape in subshapes
-        closer_intersection_found = _intersect!(intersection, subshape)
-
-        if closer_intersection_found
-            subshape_intersect = subshape
-        end
-    end
-
-    if !isnothing(subshape_intersect) && current_depth < depth
-        reset_intersection!(intersection)
-        ray_transformed = intersection.rays_transformed[current_depth+1]
-        ray_transformed.loc .= ray.loc
-        ray_transformed.loc .+= fractal_shape.center
-        ray_transformed.loc .-= subshape_intersect.center
-        ray_transformed.loc .*= shrink_factor
-
-        intersection.t[1] *= shrink_factor
-        closer_intersection_found =
-            _intersect!(intersection, fractal_shape, current_depth = current_depth + 1)
-        intersection.t[1] /= shrink_factor
-    else
-        closer_intersection_found = false
-    end
-
-    return closer_intersection_found
+	(; ray) = intersection
+	(; subshapes, depth, shrink_factor) = fractal_shape
+
+	if current_depth == 1
+		for i ∈ 1:depth
+			if length(intersection.rays_transformed) < i
+				push!(intersection.rays_transformed, ray)
+			end
+		end
+	end
+
+	ray.loc .= intersection.rays_transformed[depth].loc
+	subshape_intersect = nothing
+
+	for subshape in subshapes
+		closer_intersection_found = _intersect!(intersection, subshape)
+
+		if closer_intersection_found
+			subshape_intersect = subshape
+		end
+	end
+
+	if !isnothing(subshape_intersect) && current_depth < depth
+		reset_intersection!(intersection)
+		ray_transformed = intersection.rays_transformed[current_depth+1]
+		ray_transformed.loc .= ray.loc
+		ray_transformed.loc .+= fractal_shape.center
+		ray_transformed.loc .-= subshape_intersect.center
+		ray_transformed.loc .*= shrink_factor
+
+		intersection.t[1] *= shrink_factor
+		closer_intersection_found =
+			_intersect!(intersection, fractal_shape, current_depth = current_depth + 1)
+		intersection.t[1] /= shrink_factor
+	else
+		closer_intersection_found = false
+	end
+
+	return closer_intersection_found
 end
 
 """
@@ -254,73 +242,73 @@
 the triangle vertices.
 """
 function _intersect!(
-    intersection::Intersection{F},
-    triangle_vertices::AbstractArray{F};
-    normal::Union{AbstractVector{F},Nothing} = nothing,
-    t_int_prev::Union{F,Nothing} = nothing,
+	intersection::Intersection{F},
+	triangle_vertices::AbstractArray{F};
+	normal::Union{AbstractVector{F}, Nothing} = nothing,
+	t_int_prev::Union{F, Nothing} = nothing,
 )::F where {F}
-    (; ray, diff, diff2, u, v) = intersection
-    (; loc, dir) = intersection.ray
-
-    if isnothing(normal)
-        c = view(triangle_vertices, 3, :)
-        u .= view(triangle_vertices, 1, :) - c
-        v .= view(triangle_vertices, 2, :) - c
-        normal = cross(u, v)
-        normalize!(normal)
-    end
-
-    diff .= 0.0
-    diff .+= view(triangle_vertices, 3, :)
-    diff .-= loc
-    t_int_candidate = dot(diff, normal) / dot(dir, normal)
-
-    if t_int_candidate < 0.0
-        return t_int_prev
-    end
-
-    if isnothing(t_int_prev)
-        t_int_prev = convert(F, Inf)
-    end
-
-    if t_int_candidate ≥ t_int_prev
-        return t_int_prev
-    end
-
-    if !isnothing(normal)
-        c = view(triangle_vertices, 3, :)
-        u .= 0.0
-        v .= 0.0
-        u .+= view(triangle_vertices, 1, :)
-        v .+= view(triangle_vertices, 2, :)
-        u .-= c
-        v .-= c
-    end
-
-    u_normsq = dot(u, u)
-    v_normsq = dot(v, v)
-    inner_uv = dot(u, v)
-    det = u_normsq * v_normsq - inner_uv^2
-    diff2 .= @. t_int_candidate * ray.dir - diff
-    inner_u = dot(diff2, u)
-    inner_v = dot(diff2, v)
-    λ_1 = (inner_u * v_normsq - inner_v * inner_uv) / det
-
-    if !(0 ≤ λ_1 ≤ 1)
-        return t_int_prev
-    end
-
-    λ_2 = (inner_v * u_normsq - inner_u * inner_uv) / det
-
-    if !(0 ≤ λ_2 ≤ 1)
-        return t_int_prev
-    end
-
-    if λ_1 + λ_2 ≤ 1.0
-        return t_int_candidate
-    else
-        return t_int_prev
-    end
+	(; ray, diff, diff2, u, v) = intersection
+	(; loc, dir) = intersection.ray
+
+	if isnothing(normal)
+		c = view(triangle_vertices, 3, :)
+		u .= view(triangle_vertices, 1, :) - c
+		v .= view(triangle_vertices, 2, :) - c
+		normal = cross(u, v)
+		normalize!(normal)
+	end
+
+	diff .= 0.0
+	diff .+= view(triangle_vertices, 3, :)
+	diff .-= loc
+	t_int_candidate = dot(diff, normal) / dot(dir, normal)
+
+	if t_int_candidate < 0.0
+		return t_int_prev
+	end
+
+	if isnothing(t_int_prev)
+		t_int_prev = convert(F, Inf)
+	end
+
+	if t_int_candidate ≥ t_int_prev
+		return t_int_prev
+	end
+
+	if !isnothing(normal)
+		c = view(triangle_vertices, 3, :)
+		u .= 0.0
+		v .= 0.0
+		u .+= view(triangle_vertices, 1, :)
+		v .+= view(triangle_vertices, 2, :)
+		u .-= c
+		v .-= c
+	end
+
+	u_normsq = dot(u, u)
+	v_normsq = dot(v, v)
+	inner_uv = dot(u, v)
+	det = u_normsq * v_normsq - inner_uv^2
+	diff2 .= @. t_int_candidate * ray.dir - diff
+	inner_u = dot(diff2, u)
+	inner_v = dot(diff2, v)
+	λ_1 = (inner_u * v_normsq - inner_v * inner_uv) / det
+
+	if !(0 ≤ λ_1 ≤ 1)
+		return t_int_prev
+	end
+
+	λ_2 = (inner_v * u_normsq - inner_u * inner_uv) / det
+
+	if !(0 ≤ λ_2 ≤ 1)
+		return t_int_prev
+	end
+
+	if λ_1 + λ_2 ≤ 1.0
+		return t_int_candidate
+	else
+		return t_int_prev
+	end
 end
 
 """
@@ -328,125 +316,125 @@
 as the smallest intersection time over all triangles.
 """
 function _intersect!(
-    intersection::Intersection{F},
-    shape::TriangleShape{F};
+	intersection::Intersection{F},
+	shape::TriangleShape{F};
 )::Bool where {F}
-    (; vertices, faces, normals) = shape
-
-    closer_intersection_found = false
-
-    for i ∈ 1:shape.n_faces
-        triangle_vertices = view(vertices, view(faces, i, :), :)
-        normal = view(normals, i, :)
-        t_int_candidate = _intersect!(
-            intersection,
-            triangle_vertices;
-            normal,
-            t_int_prev = intersection.t[1],
-        )
-        if t_int_candidate < intersection.t[1]
-            closer_intersection_found = true
-            intersection.t[1] = t_int_candidate
-            intersection.face[1] = i
-        end
-    end
-
-    return closer_intersection_found
+	(; vertices, faces, normals) = shape
+
+	closer_intersection_found = false
+
+	for i ∈ 1:shape.n_faces
+		triangle_vertices = view(vertices, view(faces, i, :), :)
+		normal = view(normals, i, :)
+		t_int_candidate = _intersect!(
+			intersection,
+			triangle_vertices;
+			normal,
+			t_int_prev = intersection.t[1],
+		)
+		if t_int_candidate < intersection.t[1]
+			closer_intersection_found = true
+			intersection.t[1] = t_int_candidate
+			intersection.face[1] = i
+		end
+	end
+
+	return closer_intersection_found
 end
 
 """
 Compute the gradient of a scalar field with finite differences.
 """
 function ∇f_finitediff!(
-    grad::Vector{F},
-    loc::Vector{F},
-    f::ScalarField{F};
-    eps::AbstractFloat = 1e-4,
+	grad::Vector{F},
+	loc::Vector{F},
+	f::ScalarField{F};
+	eps::AbstractFloat = 1e-4,
 ) where {F}
-    for i ∈ 1:3
-        loc_perturbed = copy(loc)
-        loc_perturbed[i] += eps
-        grad[i] = (f(loc_perturbed) - f(loc)) / eps
-    end
-    return nothing
+	for i ∈ 1:3
+		loc_perturbed = copy(loc)
+		loc_perturbed[i] += eps
+		grad[i] = (f(loc_perturbed) - f(loc)) / eps
+	end
+	return nothing
 end
 
 """
 Compute the intersection between a ray and an implicit surface.
 """
 function intersect!(
-    intersection::Intersection{F},
-    shape::ImplicitSurface{F},
+	intersection::Intersection{F},
+	shape::ImplicitSurface{F},
 )::Bool where {F}
-    (; loc_int, ray, grad) = intersection
-    (; loc, dir) = ray
-    (; f, ∇f!, itermax, tol, center, R_bound, n_divisions) = shape
-
-    # Compute intersections of the ray with the bounding sphere
-    bound_lower, bound_upper = intersect_sphere(ray, center, R_bound^2)
-
-    # If there are no intersections with the bounding sphere,
-    # there are certainly no intersections with the implicit surface
-    if isnothing(bound_lower)
-        return false
-    end
-
-    # Compute the value of f at the closer bounding sphere intersection
-    loc_int .= view(dir, :)
-    loc_int .*= bound_lower
-    loc_int .+= view(loc, :)
-    fval_lower = f(loc_int)
-
-    # Find a sign change in f between the closer and further
-    # bounding sphere intersections starting from the closer
-    # and stepping with Δt
-    t_0 = zero(F)
-    Δt = (bound_upper - bound_lower) / n_divisions
-    found_t_0 = false
-    for i ∈ 1:n_divisions
-        t_0 = bound_lower + i * Δt
-        loc_int .= view(dir, :)
-        loc_int .*= t_0
-        loc_int .+= view(loc, :)
-        if fval_lower * f(loc_int) < zero(F)
-            found_t_0 = true
-            break
-        end
-    end
-
-    # If no sign change was found, conclude that 
-    # there is no intersection of this implicit surface
-    # with this ray
-    if !found_t_0
-        return false
-    end
-
-    # Find the zero of f along the ray with the desired
-    # tolerance using Newton iterations
-    t_n = t_0
-    for i ∈ 1:itermax
-        loc_int .= view(dir, :)
-        loc_int *= t_n
-        loc_int += view(loc, :)
-        fval = f(loc_int)
-        error = abs(fval)
-        if error < tol
-            if t_n < intersection.t[1]
-                intersection.t[1] = t_n
-                return true
-            else
-                return false
-            end
-        else
-            # If no analytical gradient of f is provided,
-            # compute a finite difference gradient.
-            if isnothing(∇f!)
-                ∇f_finitediff!(grad, loc_int, f)
-            else
-                ∇f!(grad, loc_int)
-            end
-            t_n -= fval / dot(grad, dir)
-        end
-    end
-    return false
+	(; loc_int, ray, grad) = intersection
+	(; loc, dir) = ray
+	(; f, ∇f!, itermax, tol, center, R_bound, n_divisions) = shape
+
+	# Compute intersections of the ray with the bounding sphere
+	bound_lower, bound_upper = intersect_sphere(ray, center, R_bound^2)
+
+	# If there are no intersections with the bounding sphere,
+	# there are certainly no intersections with the implicit surface
+	if isnothing(bound_lower)
+		return false
+	end
+
+	# Compute the value of f at the closer bounding sphere intersection
+	loc_int .= view(dir, :)
+	loc_int .*= bound_lower
+	loc_int .+= view(loc, :)
+	fval_lower = f(loc_int)
+
+	# Find a sign change in f between the closer and further
+	# bounding sphere intersections starting from the closer
+	# and stepping with Δt
+	t_0 = zero(F)
+	Δt = (bound_upper - bound_lower) / n_divisions
+	found_t_0 = false
+	for i ∈ 1:n_divisions
+		t_0 = bound_lower + i * Δt
+		loc_int .= view(dir, :)
+		loc_int .*= t_0
+		loc_int .+= view(loc, :)
+		if fval_lower * f(loc_int) < zero(F)
+			found_t_0 = true
+			break
+		end
+	end
+
+	# If no sign change was found, conclude that 
+	# there is no intersection of this implicit surface
+	# with this ray
+	if !found_t_0
+		return false
+	end
+
+	# Find the zero of f along the ray with the desired
+	# tolerance using Newton iterations
+	t_n = t_0
+	for i ∈ 1:itermax
+		loc_int .= view(dir, :)
+		loc_int *= t_n
+		loc_int += view(loc, :)
+		fval = f(loc_int)
+		error = abs(fval)
+		if error < tol
+			if t_n < intersection.t[1]
+				intersection.t[1] = t_n
+				return true
+			else
+				return false
+			end
+		else
+			# If no analytical gradient of f is provided,
+			# compute a finite difference gradient.
+			if isnothing(∇f!)
+				∇f_finitediff!(grad, loc_int, f)
+			else
+				∇f!(grad, loc_int)
+			end
+			t_n -= fval / dot(grad, dir)
+		end
+	end
+	return false
 end